--- conflicted
+++ resolved
@@ -140,15 +140,9 @@
         Completion('variables', TPL_HEADER_DICT, 'The variables definitions.'),
         Completion('contexts', TPL_HEADER_DICT, 'The syntax contexts.'),
         # list keys
-<<<<<<< HEAD
-        ('file_extensions', KIND_HEADER_LIST, "The list of file extensions."),
-        ('hidden_file_extensions', KIND_HEADER_LIST, "The list of hidden file extensions.")
-    ))
-=======
         Completion('file_extensions', TPL_HEADER_LIST, "The list of file extensions."),
-        Completion('hidden_extensions', TPL_HEADER_LIST, "The list of hidden file extensions.")
+        Completion('hidden_file_extensions', TPL_HEADER_LIST, "The list of hidden file extensions.")
     ])
->>>>>>> f4a915f2
 
     base_completions_contexts = format_static_completions([
         # meta functions
